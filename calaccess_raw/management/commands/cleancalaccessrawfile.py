from __future__ import unicode_literals
import os
import csv
from io import StringIO
import six
from csvkit import CSVKitReader, CSVKitWriter
from calaccess_raw import get_download_directory
from django.core.management.base import LabelCommand
from calaccess_raw.management.commands import CalAccessCommand


class Command(CalAccessCommand, LabelCommand):
    help = 'Clean a source CAL-ACCESS file and reformat it as a CSV'
    args = '<file path>'

    def handle_label(self, label, **options):
        # Set options
        self.verbosity = int(options.get("verbosity"))
        self.data_dir = get_download_directory()
        self.tsv_dir = os.path.join(self.data_dir, "tsv/")
        self.csv_dir = os.path.join(self.data_dir, "csv/")
        self.log_dir = os.path.join(self.data_dir, "log/")
        # Do it
        self.clean(label)

    def clean(self, name):
        """
        Cleans the provided source TSV file and writes it out in CSV format
        """
        if self.verbosity:
            self.log(" Cleaning %s" % name)

        # Up the CSV data limit
        csv.field_size_limit(1000000000)

        # Input and output paths
        tsv_path = os.path.join(self.tsv_dir, name)
        csv_path = os.path.join(
            self.csv_dir,
            name.lower().replace("tsv", "csv")
        )

        # Writer
        csv_file = open(csv_path, 'w')
        csv_writer = CSVKitWriter(csv_file, quoting=csv.QUOTE_ALL)

        # Reader
        tsv_file = open(tsv_path, 'rb')

        # Pull and clean the headers
        try:
            headers = tsv_file.readline()
        except StopIteration:
            return
        headers = headers.decode("ascii", "replace")
        headers_csv = CSVKitReader(StringIO(headers), delimiter=str('\t'))
        try:
            headers_list = next(headers_csv)
        except StopIteration:
            return
        headers_count = len(headers_list)
        csv_writer.writerow(headers_list)

        log_rows = []

        # Loop through the rest of the data
        line_number = 1
        for tsv_line in tsv_file:

            # Goofing around with the encoding while we're in there.
            tsv_line = tsv_line.decode("ascii", "replace")
            if six.PY2:
                tsv_line = tsv_line.replace('\ufffd', '?')

            # Nuke any null bytes
            null_bytes = tsv_line.count('\x00')
            if null_bytes:
                tsv_line = tsv_line.replace('\x00', ' ')

            # Nuke ASCII 26 char, the "substitute character"
            # or chr(26) in python
            sub_char = tsv_line.count('\x1a')
            if sub_char:
                tsv_line = tsv_line.replace('\x1a', '')

            # Split on tabs so we can later spit it back out as CSV
            # and remove extra newlines while we are there.
            csv_field_list = tsv_line.replace("\r\n", "").split("\t")

            # Check if our values line up with our headers
            # and if not, see if CSVkit can sort out the problems
            if not len(csv_field_list) == headers_count:
                csv_field_list = next(CSVKitReader(
                    StringIO(tsv_line),
                    delimiter=str('\t')
                ))
                if not len(csv_field_list) == headers_count:
                    if self.verbosity > 2:
                        msg = '  Bad parse of line %s (%s headers, %s values)'
                        self.failure(msg % (
                            line_number,
                            len(headers_list),
                            len(csv_field_list)
                        ))
                    log_rows.append([
                        line_number,
                        len(headers_list),
                        len(csv_field_list),
                        ','.join(csv_field_list)
                    ])
                    continue

            # Write out the row
            csv_writer.writerow(csv_field_list)
            line_number += 1

        # Log errors if there are any
        if log_rows:
            if self.verbosity > 1:
                msg = '  %s errors'
                self.failure(msg % len(log_rows) - 1)
            self.log_errors(name, log_rows)

        # Shut it down
        tsv_file.close()
        csv_file.close()

    def log_errors(self, name, rows):
        """
        Log any errors to a csv file
        """
        # Make sure the log directory exists
        os.path.exists(self.log_dir) or os.mkdir(self.log_dir)

        # Log writer
        try:
            os.makedirs(self.log_dir)  # Try to make sure log_dir exists
        except OSError:
            pass
        log_path = os.path.join(
            self.log_dir,
            name.lower().replace("tsv", "errors.csv")
        )
<<<<<<< HEAD
        log_file = open(log_path, 'w')
        log_writer = CSVKitWriter(log_file, quoting=csv.QUOTE_ALL)
        log_writer.writerows(rows)
=======
        log_file = open(log_path, 'wb')
        log_writer = csv.writer(log_file, quoting=csv.QUOTE_ALL)

        # Add the headers
        log_writer.writerow([
            'Line number',
            'Headers len',
            'Fields len',
            'Line value'
        ])

        # Log out the rows
        for row in rows:
            # replace non-ascii characters with ?
            row = [unicode(x).encode('ascii', 'replace') for x in row]
            log_writer.writerow(row)

        # Shut it down
>>>>>>> 17ede3f3
        log_file.close()<|MERGE_RESOLUTION|>--- conflicted
+++ resolved
@@ -133,21 +133,12 @@
         os.path.exists(self.log_dir) or os.mkdir(self.log_dir)
 
         # Log writer
-        try:
-            os.makedirs(self.log_dir)  # Try to make sure log_dir exists
-        except OSError:
-            pass
         log_path = os.path.join(
             self.log_dir,
             name.lower().replace("tsv", "errors.csv")
         )
-<<<<<<< HEAD
         log_file = open(log_path, 'w')
         log_writer = CSVKitWriter(log_file, quoting=csv.QUOTE_ALL)
-        log_writer.writerows(rows)
-=======
-        log_file = open(log_path, 'wb')
-        log_writer = csv.writer(log_file, quoting=csv.QUOTE_ALL)
 
         # Add the headers
         log_writer.writerow([
@@ -158,11 +149,7 @@
         ])
 
         # Log out the rows
-        for row in rows:
-            # replace non-ascii characters with ?
-            row = [unicode(x).encode('ascii', 'replace') for x in row]
-            log_writer.writerow(row)
+        log_writer.writerows(rows)
 
         # Shut it down
->>>>>>> 17ede3f3
         log_file.close()
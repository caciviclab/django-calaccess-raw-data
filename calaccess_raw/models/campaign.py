--- conflicted
+++ resolved
@@ -736,14 +736,10 @@
         max_length=45, db_column='CAND_NAMF', blank=True, help_text='candidate/officeholder first name'
     )
     cand_naml = fields.CharField(
-<<<<<<< HEAD
         max_length=200,
         db_column='CAND_NAML',
         blank=True,
         help_text="Candidate/officeholder's last name."
-=======
-        max_length=200, db_column='CAND_NAML', blank=True, help_text='candidate/officeholder last name'
->>>>>>> 44de6711
     )
     cand_nams = fields.CharField(
         max_length=10,
@@ -758,13 +754,10 @@
         help_text="Candidate/officeholder's prefix or title."
     )
     cand_phon = fields.CharField(
-<<<<<<< HEAD
         max_length=20,
         db_column='CAND_PHON',
-        blank=True
-=======
-        max_length=20, db_column='CAND_PHON', blank=True, help_text='candidate/officeholder phone'
->>>>>>> 44de6711
+        blank=True,
+        help_text='candidate/officeholder phone'
     )
     cand_st = fields.CharField(
         max_length=4,
@@ -3527,14 +3520,10 @@
         db_column='THRU_DATE', max_length=32, blank=True
     )
     elect_date = fields.CharField(
-<<<<<<< HEAD
         db_column='ELECT_DATE',
         max_length=32,
         blank=True,
         help_text='date of election'
-=======
-        db_column='ELECT_DATE', max_length=32, blank=True, help_text='date of the general election'
->>>>>>> 44de6711
     )
     cand_naml = fields.CharField(
         db_column='CAND_NAML', max_length=81, blank=True
@@ -3658,7 +3647,9 @@
     dist_no = fields.CharField(
         db_column='DIST_NO',
         max_length=4,
-        blank=True
+        blank=True,
+        help_text='district number for the office being sought. \
+Populated for Senate, Assembly or Board of Equalization races.'
     )
     party = fields.CharField(
         db_column='PARTY',
@@ -3666,11 +3657,6 @@
         blank=True,
         help_text="Political party"
     )
-<<<<<<< HEAD
-=======
-    dist_no = fields.CharField(db_column='DIST_NO', max_length=4, blank=True, help_text='district number for the office being sought. Populated for Senate, Assembly or Board of Equalization races.')
-    party = fields.CharField(db_column='PARTY', max_length=20, blank=True)
->>>>>>> 44de6711
     yr_of_elec = fields.IntegerField(
         db_column='YR_OF_ELEC',
         blank=True,

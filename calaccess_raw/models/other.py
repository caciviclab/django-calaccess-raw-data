from __future__ import unicode_literals
from django.db import models
from django.utils.encoding import python_2_unicode_compatible
from .base import CalAccessBaseModel


@python_2_unicode_compatible
class AcronymsCd(CalAccessBaseModel):
    """
    Contains acronyms and their meaning.
    """
    acronym = models.CharField(max_length=40, db_column="ACRONYM")
    stands_for = models.CharField(max_length=4, db_column="STANDS_FOR")
    effect_dt = models.DateField(db_column="EFFECT_DT", null=True)
    a_desc = models.CharField(max_length=50, db_column="A_DESC")

    class Meta:
        app_label = 'calaccess_raw'
        db_table = 'ACRONYMS_CD'
        verbose_name = 'ACRONYMS_CD'
        verbose_name_plural = 'ACRONYMS_CD'
        ordering = ("acronym",)

    def __str__(self):
        return self.acronym


@python_2_unicode_compatible
class AddressCd(CalAccessBaseModel):
    """
    This table holds all addresses for the system. This table can be used
    for address-based searches and formes the bases for address information
    desplayed by the AMS.
    """
    adrid = models.IntegerField(db_column="ADRID")
    city = models.CharField(max_length=500, db_column="CITY")
    st = models.CharField(max_length=500, db_column="ST")
    zip4 = models.CharField(db_column="ZIP4", null=True, max_length=10)
    phon = models.CharField(db_column="PHON", null=True, max_length=20)
    fax = models.CharField(db_column="FAX", null=True, max_length=20)
    email = models.CharField(max_length=500, db_column="EMAIL")

    class Meta:
        app_label = 'calaccess_raw'
        db_table = 'ADDRESS_CD'
        verbose_name = 'ADDRESS_CD'
        verbose_name_plural = 'ADDRESS_CD'

    def __str__(self):
        return str(self.adrid)


@python_2_unicode_compatible
class BallotMeasuresCd(CalAccessBaseModel):
    """ Ballot measures dates and times """
    election_date = models.DateTimeField(db_column='ELECTION_DATE', null=True)
    filer_id = models.IntegerField(db_column='FILER_ID')
    measure_no = models.CharField(db_column='MEASURE_NO', max_length=2)
    measure_name = models.CharField(db_column='MEASURE_NAME', max_length=163)
    measure_short_name = models.CharField(
        db_column='MEASURE_SHORT_NAME',
        max_length=50, blank=True
    )
    jurisdiction = models.CharField(db_column='JURISDICTION', max_length=9)

    class Meta:
        app_label = 'calaccess_raw'
        db_table = 'BALLOT_MEASURES_CD'
        verbose_name = 'BALLOT_MEASURES_CD'
        verbose_name_plural = 'BALLOT_MEASURES_CD'
        ordering = (
            "-election_date",
            "measure_no",
            "measure_short_name",
            "measure_name"
        )

    def __str__(self):
        return self.measure_name


@python_2_unicode_compatible
class EfsFilingLogCd(CalAccessBaseModel):
    """
    This is an undocumented model.
    """
    filing_date = models.DateTimeField(db_column='FILING_DATE', null=True)
    filingstatus = models.IntegerField(db_column='FILINGSTATUS')
    vendor = models.CharField(db_column='VENDOR', max_length=250)
    filer_id = models.CharField(db_column='FILER_ID', max_length=250)
    form_type = models.CharField(db_column='FORM_TYPE', max_length=250)
    error_no = models.CharField(db_column='ERROR_NO', max_length=250)

    class Meta:
        app_label = 'calaccess_raw'
        db_table = 'EFS_FILING_LOG_CD'
        verbose_name = 'EFS_FILING_LOG_CD'
        verbose_name_plural = 'EFS_FILING_LOG_CD'
<<<<<<< HEAD
 
    def __str__(self):
        return str(self.filer_id)
=======

    def __unicode__(self):
        return self.filer_id
>>>>>>> 17ede3f3


@python_2_unicode_compatible
class FilersCd(CalAccessBaseModel):
    """
    This table is the parent table from which all links and associations
    to a filer are derived.
    """
    filer_id = models.IntegerField(db_column='FILER_ID', db_index=True)

    class Meta:
        app_label = 'calaccess_raw'
        db_table = 'FILERS_CD'
        verbose_name = 'FILERS_CD'
        verbose_name_plural = 'FILERS_CD'
<<<<<<< HEAD
    
    def __str__(self):
        return str(self.filer_id)
=======

    def __unicode__(self):
        return self.filer_id
>>>>>>> 17ede3f3


@python_2_unicode_compatible
class FilerAcronymsCd(CalAccessBaseModel):
    """
    links acronyms to filers
    """
    acronym = models.CharField(db_column='ACRONYM', max_length=32)
    filer_id = models.IntegerField(db_column='FILER_ID')

    class Meta:
        app_label = 'calaccess_raw'
        db_table = 'FILER_ACRONYMS_CD'
        verbose_name = 'FILER_ACRONYMS_CD'
        verbose_name_plural = 'FILER_ACRONYMS_CD'
        ordering = ("id",)

    def __str__(self):
        return self.acronym


class FilerAddressCd(CalAccessBaseModel):
    """
    Links filers and addresses. This table maintains a history of when
    addresses change.
    """
    filer_id = models.IntegerField(db_column='FILER_ID')
    adrid = models.IntegerField(db_column='ADRID')
    effect_dt = models.DateTimeField(
        db_column='EFFECT_DT',
        blank=True,
        null=True
    )
    add_type = models.IntegerField(
        db_column='ADD_TYPE',
        blank=True,
        null=True
    )
    session_id = models.IntegerField(
        db_column='SESSION_ID',
        blank=True,
        null=True
    )

    class Meta:
        app_label = 'calaccess_raw'
        db_table = 'FILER_ADDRESS_CD'
        verbose_name = 'FILER_ADDRESS_CD'
        verbose_name_plural = 'FILER_ADDRESS_CD'


@python_2_unicode_compatible
class FilerEthicsClassCd(CalAccessBaseModel):
    """
    This table stores lobbyist ethics training dates.
    """
    filer_id = models.IntegerField(db_column='FILER_ID')
    session_id = models.IntegerField(db_column='SESSION_ID')
    ethics_date = models.DateTimeField(db_column='ETHICS_DATE', null=True)

    class Meta:
        app_label = 'calaccess_raw'
        db_table = 'FILER_ETHICS_CLASS_CD'
        verbose_name = 'FILER_ETHICS_CLASS_CD'
        verbose_name_plural = 'FILER_ETHICS_CLASS_CD'

    def __str__(self):
        return str(self.filer_id)


class FilerInterestsCd(CalAccessBaseModel):
    """
    Links a filer to their interest codes.
    """
    filer_id = models.IntegerField(db_column='FILER_ID')
    session_id = models.IntegerField(db_column='SESSION_ID')
    interest_cd = models.IntegerField(db_column='INTEREST_CD')
    effect_date = models.DateTimeField(db_column='EFFECT_DATE', null=True)

    class Meta:
        app_label = 'calaccess_raw'
        db_table = 'FILER_INTERESTS_CD'
        verbose_name = 'FILER_INTERESTS_CD'
        verbose_name_plural = 'FILER_INTERESTS_CD'


class FilerLinksCd(CalAccessBaseModel):
    """
    This table links filers to other filers in the system by their type
    of relationship.
    """
    filer_id_a = models.IntegerField(db_column='FILER_ID_A', db_index=True)
    filer_id_b = models.IntegerField(db_column='FILER_ID_B', db_index=True)
    active_flg = models.CharField(max_length=1, db_column='ACTIVE_FLG')
    session_id = models.IntegerField(db_column='SESSION_ID')
    link_type = models.IntegerField(db_column='LINK_TYPE')
    link_desc = models.CharField(
        max_length=255, db_column='LINK_DESC', blank=True
    )
    effect_dt = models.DateField(db_column='EFFECT_DT', null=True)
    dominate_filer = models.CharField(
        max_length=1, db_column='DOMINATE_FILER', blank=True
    )
    termination_dt = models.DateField(
        null=True, db_column='TERMINATION_DT', blank=True
    )

    class Meta:
        app_label = 'calaccess_raw'
        db_table = 'FILER_LINKS_CD'
        verbose_name = 'FILER_LINKS_CD'
        verbose_name_plural = 'FILER_LINKS_CD'


@python_2_unicode_compatible
class FilerStatusTypesCd(CalAccessBaseModel):
    """
    This is an undocumented model.
    """
    status_type = models.CharField(
        max_length=11,
        db_column='STATUS_TYPE',
    )
    status_desc = models.CharField(
        max_length=11,
        db_column='STATUS_DESC'
    )

    class Meta:
        app_label = 'calaccess_raw'
        db_table = 'FILER_STATUS_TYPES_CD'
        verbose_name = 'FILER_STATUS_TYPES_CD'
        verbose_name_plural = 'FILER_STATUS_TYPES_CD'
        ordering = ("status_type",)

    def __str__(self):
        return self.status_type


@python_2_unicode_compatible
class FilerToFilerTypeCd(CalAccessBaseModel):
    """
    This table links a filer to a set of characteristics that describe the
    filer. This table maintains a history of changes and allows the filer
    to change characteristics over time.
    """
    filer_id = models.IntegerField(
        db_column='FILER_ID',
        help_text="Filer's unique identification number"
    )
    filer_type = models.IntegerField(
        db_column='FILER_TYPE',
        help_text="Filer type identification number"
    )
    active = models.CharField(
        max_length=1,
        db_column='ACTIVE',
        help_text="Indicates if the filer is currently active"
    )
    race = models.IntegerField(
        null=True,
        db_column='RACE',
        blank=True,
        help_text="If applicable indicates the race in which the filer is \
running"
    )
    session_id = models.IntegerField(
        db_column='SESSION_ID',
        help_text="Legislative session identification number"
    )
    category = models.IntegerField(
        null=True,
        db_column='CATEGORY',
        blank=True,
        help_text="Defines the filer's category such as controlled, jointly \
controlled, etc. (subset of filer's type)"
    )
    category_type = models.IntegerField(
        null=True,
        db_column='CATEGORY_TYPE',
        blank=True,
        help_text="When applicable, the category type specifies additional \
information about the category. (e.g. state, local, etc.)"
    )
    sub_category = models.IntegerField(
        null=True,
        db_column='SUB_CATEGORY',
        blank=True,
        help_text="When applicable specifies general purpose, primarily \
formed, etc."
    )
    effect_dt = models.DateField(
        db_column='EFFECT_DT',
        null=True,
        help_text="The date the filer assumed the current class or type"
    )
    sub_category_type = models.IntegerField(
        null=True,
        db_column='SUB_CATEGORY_TYPE',
        blank=True,
        help_text="When applicable specifies broad based or small contributor"
    )
    election_type = models.IntegerField(
        null=True,
        db_column='ELECTION_TYPE',
        blank=True,
        help_text="Indicates type of election (general, primary, special)"
    )
    sub_category_a = models.CharField(
        max_length=1,
        db_column='SUB_CATEGORY_A',
        blank=True,
        help_text="Indicates if sponsored or not"
    )
    nyq_dt = models.DateField(
        null=True,
        db_column='NYQ_DT',
        blank=True,
        help_text="Indicates the date when a committee reached its qualifying \
level of activity"
    )
    party_cd = models.IntegerField(
        null=True,
        db_column='PARTY_CD',
        blank=True,
        help_text="Filer's political party"
    )
    county_cd = models.IntegerField(
        null=True,
        db_column='COUNTY_CD',
        blank=True,
        help_text="Filer's county code"
    )
    district_cd = models.IntegerField(
        null=True,
        db_column='DISTRICT_CD',
        blank=True,
        help_text="Filer's district number for the office being sought. \
Populated for Senate, Assembly or Board of Equalization races"
    )

    class Meta:
        app_label = 'calaccess_raw'
        db_table = 'FILER_TO_FILER_TYPE_CD'
        verbose_name = 'FILER_TO_FILER_TYPE_CD'
        verbose_name_plural = 'FILER_TO_FILER_TYPE_CD'

    def __str__(self):
        return str(self.filer_id)


@python_2_unicode_compatible
class FilerTypesCd(CalAccessBaseModel):
    """
    This lookup table describes filer types.
    """
    filer_type = models.IntegerField(
        db_column='FILER_TYPE',
        help_text="Filer type identification number"
    )
    description = models.CharField(
        max_length=255,
        db_column='DESCRIPTION',
        help_text="Description of the filer type"
    )
    grp_type = models.IntegerField(
        null=True,
        db_column='GRP_TYPE',
        blank=True,
        help_text="Group type assocated with the filer type"
    )
    calc_use = models.CharField(
        max_length=1,
        db_column='CALC_USE',
        blank=True,
        help_text="Use checkbox flag"
    )
    grace_period = models.CharField(
        max_length=12, db_column='GRACE_PERIOD', blank=True
    )

    class Meta:
        app_label = 'calaccess_raw'
        db_table = 'FILER_TYPES_CD'
        verbose_name = 'FILER_TYPES_CD'
        verbose_name_plural = 'FILER_TYPES_CD'
        ordering = ("filer_type",)

    def __str__(self):
        return str(self.filer_type)


class FilerXrefCd(CalAccessBaseModel):
    """
    This table maps legacy filer identification numbers to the systems filer
    identification numbers.
    """
    filer_id = models.IntegerField(db_column='FILER_ID')
    xref_id = models.CharField(max_length=32, db_column='XREF_ID')
    effect_dt = models.DateField(db_column='EFFECT_DT', null=True)
    migration_source = models.CharField(
        max_length=50, db_column='MIGRATION_SOURCE'
    )

    class Meta:
        app_label = 'calaccess_raw'
        db_table = 'FILER_XREF_CD'
        verbose_name = 'FILER_XREF_CD'
        verbose_name_plural = 'FILER_XREF_CD'


class FilingPeriodCd(CalAccessBaseModel):
    period_id = models.IntegerField(
        db_column='PERIOD_ID',
        help_text="Unique period identification number"
    )
    start_date = models.DateField(
        db_column='START_DATE',
        null=True,
        help_text="Starting date for period"
    )
    end_date = models.DateField(
        db_column='END_DATE',
        null=True,
        help_text="Ending date of period"
    )
    period_type = models.IntegerField(
        db_column='PERIOD_TYPE',
    )
    per_grp_type = models.IntegerField(
        db_column='PER_GRP_TYPE',
        help_text="Period group type"
    )
    period_desc = models.CharField(
        max_length=255,
        db_column='PERIOD_DESC',
        help_text="Period description"
    )
    deadline = models.DateField(
        db_column='DEADLINE',
        null=True,
        help_text="Deadline date"
    )

    class Meta:
        app_label = 'calaccess_raw'
        db_table = 'FILING_PERIOD_CD'
        verbose_name = 'FILING_PERIOD_CD'
        verbose_name_plural = 'FILING_PERIOD_CD'
        ordering = ("-end_date",)


class GroupTypesCd(CalAccessBaseModel):
    """
    This lookup table stores group type information.
    """
    grp_id = models.IntegerField(db_column='GRP_ID')
    grp_name = models.CharField(
        db_column='GRP_NAME', max_length=28, blank=True
    )
    grp_desc = models.CharField(
        db_column='GRP_DESC', max_length=32, blank=True
    )

    class Meta:
        app_label = 'calaccess_raw'
        db_table = 'GROUP_TYPES_CD'
        verbose_name = 'GROUP_TYPES_CD'
        verbose_name_plural = 'GROUP_TYPES_CD'


class HeaderCd(CalAccessBaseModel):
    """
    Lookup table used to report form 460 information in the AMS.
    """
    line_number = models.IntegerField(db_column='LINE_NUMBER')
    form_id = models.CharField(db_column='FORM_ID', max_length=5)
    rec_type = models.CharField(db_column='REC_TYPE', max_length=11)
    section_label = models.CharField(
        db_column='SECTION_LABEL', max_length=58, blank=True
    )
    comments1 = models.CharField(
        db_column='COMMENTS1', max_length=48, blank=True
    )
    comments2 = models.CharField(
        db_column='COMMENTS2', max_length=48, blank=True
    )
    label = models.CharField(db_column='LABEL', max_length=98)
    column_a = models.IntegerField(db_column='COLUMN_A', blank=True, null=True)
    column_b = models.IntegerField(db_column='COLUMN_B', blank=True, null=True)
    column_c = models.IntegerField(db_column='COLUMN_C', blank=True, null=True)
    show_c = models.IntegerField(db_column='SHOW_C', blank=True, null=True)
    show_b = models.IntegerField(db_column='SHOW_B', blank=True, null=True)

    class Meta:
        app_label = 'calaccess_raw'
        db_table = 'HEADER_CD'
        verbose_name = 'HEADER_CD'
        verbose_name_plural = 'HEADER_CD'


class HdrCd(CalAccessBaseModel):
    """
    Electronic filing record header data
    """
    amend_id = models.IntegerField(db_column='AMEND_ID')
    cal_ver = models.CharField(max_length=4, db_column='CAL_VER', blank=True)
    ef_type = models.CharField(max_length=3, db_column='EF_TYPE', blank=True)
    filing_id = models.IntegerField(db_column='FILING_ID')
    hdr_comment = models.CharField(
        max_length=200,
        db_column='HDRCOMMENT',
        blank=True
    )
    rec_type = models.CharField(
        max_length=3,
        db_column='REC_TYPE',
        blank=True
    )
    soft_name = models.CharField(
        max_length=90,
        db_column='SOFT_NAME',
        blank=True
    )
    soft_ver = models.CharField(
        max_length=16,
        db_column='SOFT_VER',
        blank=True
    )
    state_cd = models.CharField(
        max_length=2,
        db_column='STATE_CD',
        blank=True
    )

    class Meta:
        app_label = 'calaccess_raw'
        db_table = 'HDR_CD'
        verbose_name = 'HDR_CD'
        verbose_name_plural = 'HDR_CD'


class ImageLinksCd(CalAccessBaseModel):
    """
    This table links images to filers and accounts.
    """
    img_link_id = models.IntegerField(db_column='IMG_LINK_ID')
    img_link_type = models.IntegerField(db_column='IMG_LINK_TYPE')
    img_id = models.IntegerField(db_column='IMG_ID')
    img_type = models.IntegerField(db_column='IMG_TYPE')
    img_dt = models.DateField(db_column='IMG_DT', null=True)

    class Meta:
        app_label = 'calaccess_raw'
        db_table = 'IMAGE_LINKS_CD'
        verbose_name = 'IMAGE_LINKS_CD'
        verbose_name_plural = 'IMAGE_LINKS_CD'


class LegislativeSessionsCd(CalAccessBaseModel):
    """
    Legislative session, begin and end dates look up table.
    """
    session_id = models.IntegerField(db_column='SESSION_ID')
    begin_date = models.DateField(db_column='BEGIN_DATE', null=True)
    end_date = models.DateField(db_column='END_DATE', null=True)

    class Meta:
        app_label = 'calaccess_raw'
        db_table = 'LEGISLATIVE_SESSIONS_CD'
        verbose_name = 'LEGISLATIVE_SESSIONS_CD'
        verbose_name_plural = 'LEGISLATIVE_SESSIONS_CD'


class LobbyingChgLogCd(CalAccessBaseModel):
    filer_id = models.IntegerField(db_column='FILER_ID')
    change_no = models.IntegerField(db_column='CHANGE_NO')
    session_id = models.IntegerField(db_column='SESSION_ID', null=True)
    log_dt = models.DateField(db_column="LOG_DT", null=True)
    filer_type = models.IntegerField(db_column='FILER_TYPE')
    correction_flag = models.CharField(
        max_length=200,
        db_column="CORRECTION_FLG"
    )
    action = models.CharField(max_length=200, db_column="ACTION")
    attribute_changed = models.CharField(
        max_length=200,
        db_column="ATTRIBUTE_CHANGED"
    )
    ethics_dt = models.DateField(db_column="ETHICS_DT", null=True)
    interests = models.CharField(max_length=200, db_column="INTERESTS")
    filer_full_name = models.CharField(
        max_length=200,
        db_column="FILER_FULL_NAME"
    )
    filer_city = models.CharField(max_length=200, db_column="FILER_CITY")
    filer_st = models.CharField(max_length=200, db_column="FILER_ST")
    filer_zip = models.IntegerField(db_column="FILER_ZIP", null=True)
    filer_phone = models.CharField(
        db_column="FILER_PHONE", null=True, max_length=12
    )
    entity_type = models.IntegerField(db_column="ENTITY_TYPE", null=True)
    entity_name = models.CharField(max_length=500, db_column="ENTITY_NAME")
    entity_city = models.CharField(max_length=500, db_column="ENTITY_CITY")
    entity_st = models.CharField(max_length=500, db_column="ENTITY_ST")
    entity_zip = models.CharField(
        db_column="ENTITY_ZIP", blank=True, max_length=10
    )
    entity_phone = models.CharField(
        db_column="ENTITY_PHONE", null=True, max_length=12
    )
    entity_id = models.IntegerField(db_column="ENTITY_ID", null=True)
    responsible_officer = models.CharField(
        max_length=500, db_column="RESPONSIBLE_OFFICER"
    )
    effect_dt = models.DateField(db_column="EFFECT_DT", null=True)

    class Meta:
        app_label = 'calaccess_raw'
        db_table = 'LOBBYING_CHG_LOG_CD'
        verbose_name = 'LOBBYING_CHG_LOG_CD'
        verbose_name_plural = 'LOBBYING_CHG_LOG_CD'


class LobbyistContributions1Cd(CalAccessBaseModel):
    filer_id = models.IntegerField(db_column='FILER_ID')
    filing_period_start_dt = models.DateField(
        null=True,
        db_column='FILING_PERIOD_START_DT'
    )
    filing_period_end_dt = models.DateField(
        db_column='FILING_PERIOD_END_DT',
        null=True
    )
    contribution_dt = models.CharField(
        db_column='CONTRIBUTION_DT', max_length=32, blank=True
    )
    recipient_name = models.CharField(
        db_column='RECIPIENT_NAME', max_length=106, blank=True
    )
    recipient_id = models.IntegerField(
        db_column='RECIPIENT_ID', blank=True, null=True
    )
    amount = models.FloatField(db_column='AMOUNT', blank=True, null=True)

    class Meta:
        app_label = 'calaccess_raw'
        db_table = 'LOBBYIST_CONTRIBUTIONS1_CD'
        verbose_name = 'LOBBYIST_CONTRIBUTIONS1_CD'
        verbose_name_plural = 'LOBBYIST_CONTRIBUTIONS1_CD'


class LobbyistContributions2Cd(CalAccessBaseModel):
    """
    Lobbyist contribution disclosure table. Temporary table used to generate
    disclosure table (Lobbyist Contributions 3)
    """
    filer_id = models.IntegerField(db_column='FILER_ID')
    filing_period_start_dt = models.DateField(
        db_column='FILING_PERIOD_START_DT',
        null=True
    )
    filing_period_end_dt = models.DateField(
        db_column='FILING_PERIOD_END_DT',
        null=True
    )
    contribution_dt = models.CharField(
        db_column='CONTRIBUTION_DT', max_length=32, blank=True
    )
    recipient_name = models.CharField(
        db_column='RECIPIENT_NAME', max_length=106, blank=True
    )
    recipient_id = models.IntegerField(
        db_column='RECIPIENT_ID', blank=True, null=True
    )
    amount = models.FloatField(db_column='AMOUNT', blank=True, null=True)

    class Meta:
        app_label = 'calaccess_raw'
        db_table = 'LOBBYIST_CONTRIBUTIONS2_CD'
        verbose_name = 'LOBBYIST_CONTRIBUTIONS2_CD'
        verbose_name_plural = 'LOBBYIST_CONTRIBUTIONS2_CD'


class LobbyistContributions3Cd(CalAccessBaseModel):
    """
    Lobbyist contribution disclosure table.
    """
    filer_id = models.IntegerField(db_column='FILER_ID')
    filing_period_start_dt = models.DateField(
        db_column='FILING_PERIOD_START_DT',
        null=True
    )
    filing_period_end_dt = models.DateField(
        db_column='FILING_PERIOD_END_DT',
        null=True
    )
    contribution_dt = models.CharField(
        db_column='CONTRIBUTION_DT', max_length=32, blank=True
    )
    recipient_name = models.CharField(
        db_column='RECIPIENT_NAME', max_length=106, blank=True
    )
    recipient_id = models.IntegerField(
        db_column='RECIPIENT_ID', blank=True, null=True
    )
    amount = models.FloatField(db_column='AMOUNT', blank=True, null=True)

    class Meta:
        app_label = 'calaccess_raw'
        db_table = 'LOBBYIST_CONTRIBUTIONS3_CD'
        verbose_name = 'LOBBYIST_CONTRIBUTIONS3_CD'
        verbose_name_plural = 'LOBBYIST_CONTRIBUTIONS3_CD'


class LobbyistEmployer1Cd(CalAccessBaseModel):
    """
    This is an undocumented model.
    """
    employer_id = models.IntegerField(db_column='EMPLOYER_ID')
    session_id = models.IntegerField(db_column='SESSION_ID')
    employer_name = models.CharField(db_column='EMPLOYER_NAME', max_length=162)
    current_qtr_amt = models.FloatField(db_column='CURRENT_QTR_AMT')
    session_total_amt = models.FloatField(db_column='SESSION_TOTAL_AMT')
    contributor_id = models.IntegerField(
        db_column='CONTRIBUTOR_ID', blank=True, null=True
    )
    interest_cd = models.IntegerField(
        db_column='INTEREST_CD', blank=True, null=True
    )
    interest_name = models.CharField(
        db_column='INTEREST_NAME', max_length=24, blank=True
    )
    session_yr_1 = models.IntegerField(db_column='SESSION_YR_1')
    session_yr_2 = models.IntegerField(db_column='SESSION_YR_2')
    yr_1_ytd_amt = models.FloatField(db_column='YR_1_YTD_AMT')
    yr_2_ytd_amt = models.FloatField(db_column='YR_2_YTD_AMT')
    qtr_1 = models.FloatField(db_column='QTR_1')
    qtr_2 = models.FloatField(db_column='QTR_2')
    qtr_3 = models.FloatField(db_column='QTR_3')
    qtr_4 = models.FloatField(db_column='QTR_4')
    qtr_5 = models.FloatField(db_column='QTR_5')
    qtr_6 = models.FloatField(db_column='QTR_6')
    qtr_7 = models.FloatField(db_column='QTR_7')
    qtr_8 = models.FloatField(db_column='QTR_8')

    class Meta:
        app_label = 'calaccess_raw'
        db_table = 'LOBBYIST_EMPLOYER1_CD'
        verbose_name = 'LOBBYIST_EMPLOYER1_CD'
        verbose_name_plural = 'LOBBYIST_EMPLOYER1_CD'


class LobbyistEmployer2Cd(CalAccessBaseModel):
    """
    This is an undocumented model.
    """
    employer_id = models.IntegerField(db_column='EMPLOYER_ID')
    session_id = models.IntegerField(db_column='SESSION_ID')
    employer_name = models.CharField(db_column='EMPLOYER_NAME', max_length=162)
    current_qtr_amt = models.FloatField(db_column='CURRENT_QTR_AMT')
    session_total_amt = models.FloatField(db_column='SESSION_TOTAL_AMT')
    contributor_id = models.IntegerField(
        db_column='CONTRIBUTOR_ID', blank=True, null=True
    )
    interest_cd = models.IntegerField(
        db_column='INTEREST_CD', blank=True, null=True
    )
    interest_name = models.CharField(
        db_column='INTEREST_NAME', max_length=24, blank=True
    )
    session_yr_1 = models.IntegerField(db_column='SESSION_YR_1')
    session_yr_2 = models.IntegerField(db_column='SESSION_YR_2')
    yr_1_ytd_amt = models.FloatField(db_column='YR_1_YTD_AMT')
    yr_2_ytd_amt = models.FloatField(db_column='YR_2_YTD_AMT')
    qtr_1 = models.FloatField(db_column='QTR_1')
    qtr_2 = models.FloatField(db_column='QTR_2')
    qtr_3 = models.FloatField(db_column='QTR_3')
    qtr_4 = models.FloatField(db_column='QTR_4')
    qtr_5 = models.FloatField(db_column='QTR_5')
    qtr_6 = models.FloatField(db_column='QTR_6')
    qtr_7 = models.FloatField(db_column='QTR_7')
    qtr_8 = models.FloatField(db_column='QTR_8')

    class Meta:
        app_label = 'calaccess_raw'
        db_table = 'LOBBYIST_EMPLOYER2_CD'
        verbose_name = 'LOBBYIST_EMPLOYER2_CD'
        verbose_name_plural = 'LOBBYIST_EMPLOYER2_CD'


class LobbyistEmployer3Cd(CalAccessBaseModel):
    """
    This is an undocumented model.
    """
    employer_id = models.IntegerField(db_column='EMPLOYER_ID')
    session_id = models.IntegerField(db_column='SESSION_ID')
    employer_name = models.CharField(db_column='EMPLOYER_NAME', max_length=162)
    current_qtr_amt = models.FloatField(db_column='CURRENT_QTR_AMT')
    session_total_amt = models.FloatField(db_column='SESSION_TOTAL_AMT')
    contributor_id = models.IntegerField(
        db_column='CONTRIBUTOR_ID', blank=True, null=True
    )
    interest_cd = models.IntegerField(
        db_column='INTEREST_CD', blank=True, null=True
    )
    interest_name = models.CharField(
        db_column='INTEREST_NAME', max_length=24, blank=True
    )
    session_yr_1 = models.IntegerField(db_column='SESSION_YR_1')
    session_yr_2 = models.IntegerField(db_column='SESSION_YR_2')
    yr_1_ytd_amt = models.FloatField(db_column='YR_1_YTD_AMT')
    yr_2_ytd_amt = models.FloatField(db_column='YR_2_YTD_AMT')
    qtr_1 = models.FloatField(db_column='QTR_1')
    qtr_2 = models.FloatField(db_column='QTR_2')
    qtr_3 = models.FloatField(db_column='QTR_3')
    qtr_4 = models.FloatField(db_column='QTR_4')
    qtr_5 = models.FloatField(db_column='QTR_5')
    qtr_6 = models.FloatField(db_column='QTR_6')
    qtr_7 = models.FloatField(db_column='QTR_7')
    qtr_8 = models.FloatField(db_column='QTR_8')

    class Meta:
        app_label = 'calaccess_raw'
        db_table = 'LOBBYIST_EMPLOYER3_CD'
        verbose_name = 'LOBBYIST_EMPLOYER3_CD'
        verbose_name_plural = 'LOBBYIST_EMPLOYER3_CD'


class LobbyistEmployerFirms1Cd(CalAccessBaseModel):
    """
    This is an undocumented model.
    """
    employer_id = models.IntegerField(db_column='EMPLOYER_ID')
    firm_id = models.IntegerField(db_column='FIRM_ID')
    firm_name = models.CharField(db_column='FIRM_NAME', max_length=117)
    session_id = models.IntegerField(db_column='SESSION_ID')
    termination_dt = models.CharField(
        db_column='TERMINATION_DT', max_length=32, blank=True
    )

    class Meta:
        app_label = 'calaccess_raw'
        db_table = 'LOBBYIST_EMPLOYER_FIRMS1_CD'
        verbose_name = 'LOBBYIST_EMPLOYER_FIRMS1_CD'
        verbose_name_plural = 'LOBBYIST_EMPLOYER_FIRMS1_CD'


class LobbyistEmployerFirms2Cd(CalAccessBaseModel):
    employer_id = models.IntegerField(db_column='EMPLOYER_ID')
    firm_id = models.IntegerField(db_column='FIRM_ID')
    firm_name = models.CharField(db_column='FIRM_NAME', max_length=117)
    session_id = models.IntegerField(db_column='SESSION_ID')
    termination_dt = models.CharField(
        db_column='TERMINATION_DT', max_length=32, blank=True
    )

    class Meta:
        app_label = 'calaccess_raw'
        db_table = 'LOBBYIST_EMPLOYER_FIRMS2_CD'
        verbose_name = 'LOBBYIST_EMPLOYER_FIRMS2_CD'
        verbose_name_plural = 'LOBBYIST_EMPLOYER_FIRMS2_CD'


class LobbyistEmpLobbyist1Cd(CalAccessBaseModel):
    lobbyist_id = models.IntegerField(db_column='LOBBYIST_ID')
    employer_id = models.IntegerField(db_column='EMPLOYER_ID')
    lobbyist_last_name = models.CharField(
        db_column='LOBBYIST_LAST_NAME', max_length=17
    )
    lobbyist_first_name = models.CharField(
        db_column='LOBBYIST_FIRST_NAME', max_length=17
    )
    employer_name = models.CharField(db_column='EMPLOYER_NAME', max_length=117)
    session_id = models.IntegerField(db_column='SESSION_ID')

    class Meta:
        app_label = 'calaccess_raw'
        db_table = 'LOBBYIST_EMP_LOBBYIST1_CD'
        verbose_name = 'LOBBYIST_EMP_LOBBYIST1_CD'
        verbose_name_plural = 'LOBBYIST_EMP_LOBBYIST1_CD'


class LobbyistEmpLobbyist2Cd(CalAccessBaseModel):
    """
    This is an undocumented model.
    """
    lobbyist_id = models.IntegerField(db_column='LOBBYIST_ID')
    employer_id = models.IntegerField(db_column='EMPLOYER_ID')
    lobbyist_last_name = models.CharField(
        db_column='LOBBYIST_LAST_NAME', max_length=17
    )
    lobbyist_first_name = models.CharField(
        db_column='LOBBYIST_FIRST_NAME', max_length=17
    )
    employer_name = models.CharField(db_column='EMPLOYER_NAME', max_length=117)
    session_id = models.IntegerField(db_column='SESSION_ID')

    class Meta:
        app_label = 'calaccess_raw'
        db_table = 'LOBBYIST_EMP_LOBBYIST2_CD'
        verbose_name = 'LOBBYIST_EMP_LOBBYIST2_CD'
        verbose_name_plural = 'LOBBYIST_EMP_LOBBYIST2_CD'


class LobbyistFirm1Cd(CalAccessBaseModel):
    firm_id = models.IntegerField(db_column='FIRM_ID')
    session_id = models.IntegerField(db_column='SESSION_ID')
    firm_name = models.CharField(db_column='FIRM_NAME', max_length=60)
    current_qtr_amt = models.FloatField(db_column='CURRENT_QTR_AMT')
    session_total_amt = models.FloatField(db_column='SESSION_TOTAL_AMT')
    contributor_id = models.IntegerField(
        db_column='CONTRIBUTOR_ID', blank=True, null=True
    )
    session_yr_1 = models.IntegerField(db_column='SESSION_YR_1')
    session_yr_2 = models.IntegerField(db_column='SESSION_YR_2')
    yr_1_ytd_amt = models.FloatField(db_column='YR_1_YTD_AMT')
    yr_2_ytd_amt = models.FloatField(db_column='YR_2_YTD_AMT')
    qtr_1 = models.FloatField(db_column='QTR_1')
    qtr_2 = models.FloatField(db_column='QTR_2')
    qtr_3 = models.FloatField(db_column='QTR_3')
    qtr_4 = models.FloatField(db_column='QTR_4')
    qtr_5 = models.FloatField(db_column='QTR_5')
    qtr_6 = models.FloatField(db_column='QTR_6')
    qtr_7 = models.FloatField(db_column='QTR_7')
    qtr_8 = models.FloatField(db_column='QTR_8')

    class Meta:
        app_label = 'calaccess_raw'
        db_table = 'LOBBYIST_FIRM1_CD'
        verbose_name = 'LOBBYIST_FIRM1_CD'
        verbose_name_plural = 'LOBBYIST_FIRM1_CD'


class LobbyistFirm2Cd(CalAccessBaseModel):
    """
    This is an undocumented model.
    """
    firm_id = models.IntegerField(db_column='FIRM_ID')
    session_id = models.IntegerField(db_column='SESSION_ID')
    firm_name = models.CharField(db_column='FIRM_NAME', max_length=60)
    current_qtr_amt = models.FloatField(db_column='CURRENT_QTR_AMT')
    session_total_amt = models.FloatField(db_column='SESSION_TOTAL_AMT')
    contributor_id = models.IntegerField(
        db_column='CONTRIBUTOR_ID', blank=True, null=True
    )
    session_yr_1 = models.IntegerField(db_column='SESSION_YR_1')
    session_yr_2 = models.IntegerField(db_column='SESSION_YR_2')
    yr_1_ytd_amt = models.FloatField(db_column='YR_1_YTD_AMT')
    yr_2_ytd_amt = models.FloatField(db_column='YR_2_YTD_AMT')
    qtr_1 = models.FloatField(db_column='QTR_1')
    qtr_2 = models.FloatField(db_column='QTR_2')
    qtr_3 = models.FloatField(db_column='QTR_3')
    qtr_4 = models.FloatField(db_column='QTR_4')
    qtr_5 = models.FloatField(db_column='QTR_5')
    qtr_6 = models.FloatField(db_column='QTR_6')
    qtr_7 = models.FloatField(db_column='QTR_7')
    qtr_8 = models.FloatField(db_column='QTR_8')

    class Meta:
        app_label = 'calaccess_raw'
        db_table = 'LOBBYIST_FIRM2_CD'
        verbose_name = 'LOBBYIST_FIRM2_CD'
        verbose_name_plural = 'LOBBYIST_FIRM2_CD'


class LobbyistFirm3Cd(CalAccessBaseModel):
    firm_id = models.IntegerField(db_column='FIRM_ID')
    session_id = models.IntegerField(db_column='SESSION_ID')
    firm_name = models.CharField(db_column='FIRM_NAME', max_length=60)
    current_qtr_amt = models.FloatField(db_column='CURRENT_QTR_AMT')
    session_total_amt = models.FloatField(db_column='SESSION_TOTAL_AMT')
    contributor_id = models.IntegerField(
        db_column='CONTRIBUTOR_ID', blank=True, null=True
    )
    session_yr_1 = models.IntegerField(db_column='SESSION_YR_1')
    session_yr_2 = models.IntegerField(db_column='SESSION_YR_2')
    yr_1_ytd_amt = models.FloatField(db_column='YR_1_YTD_AMT')
    yr_2_ytd_amt = models.FloatField(db_column='YR_2_YTD_AMT')
    qtr_1 = models.FloatField(db_column='QTR_1')
    qtr_2 = models.FloatField(db_column='QTR_2')
    qtr_3 = models.FloatField(db_column='QTR_3')
    qtr_4 = models.FloatField(db_column='QTR_4')
    qtr_5 = models.FloatField(db_column='QTR_5')
    qtr_6 = models.FloatField(db_column='QTR_6')
    qtr_7 = models.FloatField(db_column='QTR_7')
    qtr_8 = models.FloatField(db_column='QTR_8')

    class Meta:
        app_label = 'calaccess_raw'
        db_table = 'LOBBYIST_FIRM3_CD'
        verbose_name = 'LOBBYIST_FIRM3_CD'
        verbose_name_plural = 'LOBBYIST_FIRM3_CD'


class LobbyistFirmEmployer1Cd(CalAccessBaseModel):
    '''
    This is an undocumented model (Ask Matt)
    '''
    firm_id = models.IntegerField(db_column='FIRM_ID')
    filing_id = models.IntegerField(db_column='FILING_ID')
    filing_sequence = models.IntegerField(db_column='FILING_SEQUENCE')
    firm_name = models.CharField(db_column='FIRM_NAME', max_length=58)
    employer_name = models.CharField(db_column='EMPLOYER_NAME', max_length=75)
    rpt_start = models.DateField(db_column='RPT_START', null=True)
    rpt_end = models.DateField(db_column='RPT_END', null=True)
    per_total = models.FloatField(db_column='PER_TOTAL')
    cum_total = models.FloatField(db_column='CUM_TOTAL')
    lby_actvty = models.CharField(
        db_column='LBY_ACTVTY', max_length=182, blank=True
    )
    ext_lby_actvty = models.CharField(
        db_column='EXT_LBY_ACTVTY', max_length=32, blank=True
    )

    class Meta:
        app_label = 'calaccess_raw'
        db_table = 'LOBBYIST_FIRM_EMPLOYER1_CD'
        verbose_name = 'LOBBYIST_FIRM_EMPLOYER1_CD'
        verbose_name_plural = 'LOBBYIST_FIRM_EMPLOYER1_CD'


class LobbyistFirmEmployer2Cd(CalAccessBaseModel):
    """
    This is an undocumented model
    """
    firm_id = models.IntegerField(db_column='FIRM_ID')
    filing_id = models.IntegerField(db_column='FILING_ID')
    filing_sequence = models.IntegerField(db_column='FILING_SEQUENCE')
    firm_name = models.CharField(db_column='FIRM_NAME', max_length=58)
    employer_name = models.CharField(db_column='EMPLOYER_NAME', max_length=75)
    rpt_start = models.DateField(db_column='RPT_START', null=True)
    rpt_end = models.DateField(db_column='RPT_END', null=True)
    per_total = models.FloatField(db_column='PER_TOTAL')
    cum_total = models.FloatField(db_column='CUM_TOTAL')
    lby_actvty = models.CharField(
        db_column='LBY_ACTVTY', max_length=182, blank=True
    )
    ext_lby_actvty = models.CharField(
        db_column='EXT_LBY_ACTVTY', max_length=32, blank=True
    )

    class Meta:
        app_label = 'calaccess_raw'
        db_table = 'LOBBYIST_FIRM_EMPLOYER2_CD'
        verbose_name = 'LOBBYIST_FIRM_EMPLOYER2_CD'
        verbose_name_plural = 'LOBBYIST_FIRM_EMPLOYER2_CD'


class LobbyistFirmLobbyist1Cd(CalAccessBaseModel):
    """
    It's an undocumented model.
    """
    lobbyist_id = models.IntegerField(db_column='LOBBYIST_ID')
    firm_id = models.IntegerField(db_column='FIRM_ID')
    lobbyist_last_name = models.CharField(
        db_column='LOBBYIST_LAST_NAME', max_length=15
    )
    lobbyist_first_name = models.CharField(
        db_column='LOBBYIST_FIRST_NAME', max_length=17
    )
    firm_name = models.CharField(db_column='FIRM_NAME', max_length=60)
    session_id = models.IntegerField(db_column='SESSION_ID')

    class Meta:
        app_label = 'calaccess_raw'
        db_table = 'LOBBYIST_FIRM_LOBBYIST1_CD'
        verbose_name = 'LOBBYIST_FIRM_LOBBYIST1_CD'
        verbose_name_plural = 'LOBBYIST_FIRM_LOBBYIST1_CD'


class LobbyistFirmLobbyist2Cd(CalAccessBaseModel):
    lobbyist_id = models.IntegerField(db_column='LOBBYIST_ID')
    firm_id = models.IntegerField(db_column='FIRM_ID')
    lobbyist_last_name = models.CharField(
        db_column='LOBBYIST_LAST_NAME', max_length=15
    )
    lobbyist_first_name = models.CharField(
        db_column='LOBBYIST_FIRST_NAME', max_length=17
    )
    firm_name = models.CharField(db_column='FIRM_NAME', max_length=60)
    session_id = models.IntegerField(db_column='SESSION_ID')

    class Meta:
        app_label = 'calaccess_raw'
        db_table = 'LOBBYIST_FIRM_LOBBYIST2_CD'
        verbose_name = 'LOBBYIST_FIRM_LOBBYIST2_CD'
        verbose_name_plural = 'LOBBYIST_FIRM_LOBBYIST2_CD'


class LookupCode(CalAccessBaseModel):
    code_type = models.IntegerField(db_column='CODE_TYPE')
    code_id = models.IntegerField(db_column='CODE_ID')
    code_desc = models.CharField(
        db_column='CODE_DESC',
        max_length=100,
        null=True
    )

    class Meta:
        app_label = 'calaccess_raw'
        db_table = 'LOOKUP_CODES_CD'
        verbose_name = 'LOOKUP_CODES_CD'
        verbose_name_plural = 'LOOKUP_CODES_CD'


class NamesCd(CalAccessBaseModel):
    namid = models.IntegerField(db_column='NAMID')
    naml = models.CharField(max_length=200, db_column='NAML')
    namf = models.CharField(max_length=50, db_column='NAMF')
    namt = models.CharField(max_length=100, db_column='NAMT', blank=True)
    nams = models.CharField(max_length=30, db_column='NAMS', blank=True)
    moniker = models.CharField(max_length=30, db_column='MONIKER', blank=True)
    moniker_pos = models.CharField(
        max_length=9, db_column='MONIKER_POS', blank=True
    )
    namm = models.CharField(max_length=20, db_column='NAMM', blank=True)
    fullname = models.CharField(max_length=200, db_column='FULLNAME')
    naml_search = models.CharField(max_length=200, db_column='NAML_SEARCH')

    class Meta:
        app_label = 'calaccess_raw'
        db_table = 'NAMES_CD'
        verbose_name = 'NAMES_CD'
        verbose_name_plural = 'NAMES_CD'


class ReceivedFilingsCd(CalAccessBaseModel):
    """
    This is undocumented. J M needs to describe this table.
    """
    filer_id = models.IntegerField(db_column='FILER_ID')
    filing_file_name = models.CharField(
        db_column='FILING_FILE_NAME', max_length=14
    )
    received_date = models.DateField(db_column='RECEIVED_DATE', null=True)
    filing_directory = models.CharField(
        db_column='FILING_DIRECTORY', max_length=45
    )
    filing_id = models.IntegerField(
        db_column='FILING_ID', blank=True, null=True
    )
    form_id = models.CharField(db_column='FORM_ID', max_length=4, blank=True)
    receive_comment = models.CharField(
        db_column='RECEIVE_COMMENT', max_length=51
    )

    class Meta:
        app_label = 'calaccess_raw'
        db_table = 'RECEIVED_FILINGS_CD'
        verbose_name = 'RECEIVED_FILINGS_CD'
        verbose_name_plural = 'RECEIVED_FILINGS_CD'


@python_2_unicode_compatible
class ReportsCd(CalAccessBaseModel):
    """
    This is an undocumented model.
    """
    rpt_id = models.IntegerField(
        db_column='RPT_ID',
        help_text="Unique identification number"
    )
    rpt_name = models.CharField(
        db_column='RPT_NAME',
        max_length=74,
        help_text="Name of the report"
    )
    rpt_desc_field = models.CharField(
        db_column='RPT_DESC_',
        max_length=32,
        blank=True,
        help_text="Description of the report"
    )
    path = models.CharField(
        db_column='PATH',
        max_length=32,
        blank=True,
        help_text="Reportpath"
    )
    data_object = models.CharField(
        db_column='DATA_OBJECT',
        max_length=38
    )
    parms_flg_y_n = models.IntegerField(
        db_column='PARMS_FLG_Y_N',
        blank=True,
        null=True,
        help_text="Parameters indication flag"
    )
    rpt_type = models.IntegerField(
        db_column='RPT_TYPE',
        help_text="Type of the report"
    )
    parm_definition = models.IntegerField(
        db_column='PARM_DEFINITION',
        help_text="Parameter definition"
    )

    class Meta:
        app_label = 'calaccess_raw'
        db_table = 'REPORTS_CD'
        verbose_name = 'REPORTS_CD'
        verbose_name_plural = 'REPORTS_CD'

    def __str__(self):
        return str(self.rpt_id)<|MERGE_RESOLUTION|>--- conflicted
+++ resolved
@@ -96,15 +96,9 @@
         db_table = 'EFS_FILING_LOG_CD'
         verbose_name = 'EFS_FILING_LOG_CD'
         verbose_name_plural = 'EFS_FILING_LOG_CD'
-<<<<<<< HEAD
  
     def __str__(self):
         return str(self.filer_id)
-=======
-
-    def __unicode__(self):
-        return self.filer_id
->>>>>>> 17ede3f3
 
 
 @python_2_unicode_compatible
@@ -120,15 +114,9 @@
         db_table = 'FILERS_CD'
         verbose_name = 'FILERS_CD'
         verbose_name_plural = 'FILERS_CD'
-<<<<<<< HEAD
     
     def __str__(self):
         return str(self.filer_id)
-=======
-
-    def __unicode__(self):
-        return self.filer_id
->>>>>>> 17ede3f3
 
 
 @python_2_unicode_compatible
